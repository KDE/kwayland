--- conflicted
+++ resolved
@@ -50,11 +50,8 @@
 #include "xdgshell_v6_interface_p.h"
 #include "appmenu_interface.h"
 #include "server_decoration_palette_interface.h"
-<<<<<<< HEAD
 #include "plasmavirtualdesktop_interface.h"
-=======
 #include "xdgoutput_interface.h"
->>>>>>> 64ce88d4
 
 #include <QCoreApplication>
 #include <QDebug>
@@ -462,15 +459,17 @@
     return b;
 }
 
-<<<<<<< HEAD
+
 PlasmaVirtualDesktopManagementInterface *Display::createPlasmaVirtualDesktopManagement(QObject *parent)
 {
     auto b = new PlasmaVirtualDesktopManagementInterface(this, parent);
-=======
+    connect(this, &Display::aboutToTerminate, b, [this, b] { delete b; });
+    return b;
+}
+
 XdgOutputManagerInterface *Display::createXdgOutputManager(QObject *parent)
 {
     auto b = new XdgOutputManagerInterface(this, parent);
->>>>>>> 64ce88d4
     connect(this, &Display::aboutToTerminate, b, [this, b] { delete b; });
     return b;
 }
