--- conflicted
+++ resolved
@@ -77,11 +77,8 @@
 class OutputManagement;
 class OutputDevice;
 class Idle;
-<<<<<<< HEAD
+class IdleInhibitManager;
 class RemoteAccessManager;
-=======
-class IdleInhibitManager;
->>>>>>> 07935f74
 class Output;
 class PlasmaShell;
 class PlasmaWindowManagement;
@@ -171,15 +168,11 @@
         PointerConstraintsUnstableV1, ///< Refers to zwp_pointer_constraints_v1, @since 5.29
         XdgExporterUnstableV2, ///< refers to zxdg_exporter_v2, @since 5.40
         XdgImporterUnstableV2, ///< refers to zxdg_importer_v2, @since 5.40
-<<<<<<< HEAD
-        XdgShellUnstableV6, ///< Refers to zxdg_shell_v6 (unstable version 6), @since 5.XX
-        RemoteAccessManager ///< Refers to org_kde_kwin_remote_access_manager interface, @since 5.40
-=======
         XdgShellUnstableV6, ///< Refers to zxdg_shell_v6 (unstable version 6), @since 5.39
         IdleInhibitManagerUnstableV1, ///< Refers to zwp_idle_inhibit_manager_v1 (unstable version 1), @since 5.41
         AppMenu, ///Refers to org_kde_kwin_appmenu @since 5.42
-        ServerSideDecorationPalette ///Refers to org_kde_kwin_server_decoration_palette_manager @since 5.42
->>>>>>> 07935f74
+        ServerSideDecorationPalette, ///Refers to org_kde_kwin_server_decoration_palette_manager @since 5.42
+        RemoteAccessManager ///< Refers to org_kde_kwin_remote_access_manager interface, @since 5.43
     };
     explicit Registry(QObject *parent = nullptr);
     virtual ~Registry();
