--- conflicted
+++ resolved
@@ -41,15 +41,12 @@
 // wayland
 #include <wayland-client-protocol.h>
 #include <wayland-fullscreen-shell-client-protocol.h>
-<<<<<<< HEAD
 #include <wayland-org_kde_kwin_output_connectors-client-protocol.h>
-=======
 #include <wayland-plasma-shell-client-protocol.h>
 #include <wayland-plasma-window-management-client-protocol.h>
 #include <wayland-idle-client-protocol.h>
 #include <wayland-fake-input-client-protocol.h>
 #include <wayland-shadow-client-protocol.h>
->>>>>>> 317cfff5
 
 namespace KWayland
 {
@@ -63,15 +60,12 @@
 static const quint32 s_seatMaxVersion = 3;
 static const quint32 s_shellMaxVersion = 1;
 static const quint32 s_subcompositorMaxVersion = 1;
-<<<<<<< HEAD
 static const quint32 s_kwinMaxVersion = 1;
-=======
 static const quint32 s_plasmaShellMaxVersion = 1;
 static const quint32 s_plasmaWindowManagementMaxVersion = 1;
 static const quint32 s_idleMaxVersion = 1;
 static const quint32 s_fakeInputMaxVersion = 1;
 static const quint32 s_shadowMaxVersion = 1;
->>>>>>> 317cfff5
 
 class Registry::Private
 {
@@ -287,10 +281,8 @@
     case Interface::DataDeviceManager:
         emit q->dataDeviceManagerAnnounced(name, version);
         break;
-<<<<<<< HEAD
     case Interface::KWinOutputConnectors:
         emit q->kwinOutputConnectorsAnnounced(name, version);
-=======
     case Interface::PlasmaShell:
         emit q->plasmaShellAnnounced(name, version);
         break;
@@ -305,7 +297,6 @@
         break;
     case Interface::Shadow:
         emit q->shadowAnnounced(name, version);
->>>>>>> 317cfff5
         break;
     case Interface::Unknown:
     default:
@@ -520,14 +511,14 @@
     return m;
 }
 
-<<<<<<< HEAD
 KWinOutputConnectors* Registry::createKWinOutputConnectors(quint32 name, quint32 version, QObject* parent)
 {
     auto k = new KWinOutputConnectors(parent);
     //k->setEventQueue(d->queue);
     k->setup(bindKWinOutputConnectors(name, version));
     return k;
-=======
+}
+
 PlasmaShell *Registry::createPlasmaShell(quint32 name, quint32 version, QObject *parent)
 {
     auto s = new PlasmaShell(parent);
@@ -566,7 +557,6 @@
     manager->setEventQueue(d->queue);
     manager->setup(bindShadowManager(name, version));
     return manager;
->>>>>>> 317cfff5
 }
 
 static const wl_interface *wlInterface(Registry::Interface interface)
@@ -588,10 +578,8 @@
         return &wl_subcompositor_interface;
     case Registry::Interface::DataDeviceManager:
         return &wl_data_device_manager_interface;
-<<<<<<< HEAD
     case Registry::Interface::KWinOutputConnectors:
         return &org_kde_kwin_output_connectors_interface;
-=======
     case Registry::Interface::PlasmaShell:
         return &org_kde_plasma_shell_interface;
     case Registry::Interface::PlasmaWindowManagement:
@@ -602,7 +590,6 @@
         return &org_kde_kwin_fake_input_interface;
     case Registry::Interface::Shadow:
         return &org_kde_kwin_shadow_manager_interface;
->>>>>>> 317cfff5
     case Registry::Interface::Unknown:
     default:
         return nullptr;
