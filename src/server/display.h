/********************************************************************
Copyright 2014  Martin Gräßlin <mgraesslin@kde.org>

This library is free software; you can redistribute it and/or
modify it under the terms of the GNU Lesser General Public
License as published by the Free Software Foundation; either
version 2.1 of the License, or (at your option) version 3, or any
later version accepted by the membership of KDE e.V. (or its
successor approved by the membership of KDE e.V.), which shall
act as a proxy defined in Section 6 of version 3 of the license.

This library is distributed in the hope that it will be useful,
but WITHOUT ANY WARRANTY; without even the implied warranty of
MERCHANTABILITY or FITNESS FOR A PARTICULAR PURPOSE.  See the GNU
Lesser General Public License for more details.

You should have received a copy of the GNU Lesser General Public
License along with this library.  If not, see <http://www.gnu.org/licenses/>.
*********************************************************************/
#ifndef WAYLAND_SERVER_DISPLAY_H
#define WAYLAND_SERVER_DISPLAY_H

#include <QList>
#include <QObject>

#include <KWayland/Server/kwaylandserver_export.h>

#include "clientconnection.h"

struct wl_client;
struct wl_display;
struct wl_event_loop;

namespace KWayland
{
namespace Server
{

class CompositorInterface;
class DataDeviceManagerInterface;
<<<<<<< HEAD
class KWinOutputConnectorsInterface;
=======
class IdleInterface;
class FakeInputInterface;
>>>>>>> 317cfff5
class OutputInterface;
class PlasmaShellInterface;
class PlasmaWindowManagementInterface;
class QtSurfaceExtensionInterface;
class SeatInterface;
class ShadowManagerInterface;
class ShellInterface;
class SubCompositorInterface;

class KWAYLANDSERVER_EXPORT Display : public QObject
{
    Q_OBJECT
    Q_PROPERTY(QString socketName READ socketName WRITE setSocketName NOTIFY socketNameChanged)
    Q_PROPERTY(bool running READ isRunning NOTIFY runningChanged)
public:
    explicit Display(QObject *parent = nullptr);
    virtual ~Display();

    void setSocketName(const QString &name);
    QString socketName() const;

    quint32 serial();
    quint32 nextSerial();

    /**
     * How to setup the server connection.
     * @li ConnectToSocket: the server will open the socket identified by the socket name
     * @li ConnectClientsOnly: only connections through createClient are possible
     **/
    enum class StartMode {
        ConnectToSocket,
        ConnectClientsOnly
    };
    void start(StartMode mode = StartMode::ConnectToSocket);
    void terminate();
    /**
     * Starts the event loop for the server socket.
     * This method should only be used if start() is used before creating the
     * QCoreApplication. In that case start() cannot fully setup the event processing
     * and the loop needs to be started after the QCoreApplication got created.
     * @see start
     * @see dispatchEvents
     **/
    void startLoop();
    /**
     * Dispatches pending events in a blocking way. May only be used if the Display is
     * created and started before the QCoreApplication is created. Once the QCoreApplication
     * is created and the event loop is started this method delegates to the normal dispatch
     * handling.
     * @see startLoop
     **/
    void dispatchEvents(int msecTimeout = -1);

    /**
     * Create a client for the given file descriptor.
     *
     * The client is created as if it connected through the normal server
     * socket. This method can be used to create a connection bypassing the
     * normal socket connection. It's recommended to use together with
     * socketpair and pass the other side of the socket to the client.
     *
     * @param fd The file descriptor for the socket to the client
     * @returns The new ClientConnection or @c null on failure.
     **/
    ClientConnection *createClient(int fd);

    operator wl_display*();
    operator wl_display*() const;
    bool isRunning() const;

    OutputInterface *createOutput(QObject *parent = nullptr);
    void removeOutput(OutputInterface *output);
    QList<OutputInterface*> outputs() const;

    CompositorInterface *createCompositor(QObject *parent = nullptr);
    void createShm();
    ShellInterface *createShell(QObject *parent = nullptr);
    SeatInterface *createSeat(QObject *parent = nullptr);
    SubCompositorInterface *createSubCompositor(QObject *parent = nullptr);
    DataDeviceManagerInterface *createDataDeviceManager(QObject *parent = nullptr);
<<<<<<< HEAD
    KWinOutputConnectorsInterface *createKWinOutputConnectors(QObject *parent = nullptr);
=======
    PlasmaShellInterface *createPlasmaShell(QObject *parent = nullptr);
    PlasmaWindowManagementInterface *createPlasmaWindowManagement(QObject *parent = nullptr);
    QtSurfaceExtensionInterface *createQtSurfaceExtension(QObject *parent = nullptr);
    IdleInterface *createIdle(QObject *parent = nullptr);
    FakeInputInterface *createFakeInput(QObject *parent = nullptr);
    ShadowManagerInterface *createShadowManager(QObject *parent = nullptr);
>>>>>>> 317cfff5

    /**
     * Gets the ClientConnection for the given @p client.
     * If there is no ClientConnection yet for the given @p client, it will be created.
     * @param client The native client for which the ClientConnection is retrieved
     * @return The ClientConnection for the given native client
     **/
    ClientConnection *getConnection(wl_client *client);
    QVector<ClientConnection*> connections() const;

    /**
     * Set the EGL @p display for this Wayland display.
     * The EGLDisplay can only be set once and must be alive as long as the Wayland display
     * is alive. The user should have set up the binding between the EGLDisplay and the
     * Wayland display prior to calling this method.
     *
     * @see eglDisplay
     * @since 5.3
     **/
    void setEglDisplay(void *display);
    /**
     * @returns the EGLDisplay used for this Wayland display or EGL_NO_DISPLAY if not set.
     * @see setEglDisplay
     * @since 5.3
     **/
    void *eglDisplay() const;

Q_SIGNALS:
    void socketNameChanged(const QString&);
    void runningChanged(bool);
    void aboutToTerminate();
    void clientConnected(KWayland::Server::ClientConnection*);
    void clientDisconnected(KWayland::Server::ClientConnection*);

private:
    class Private;
    QScopedPointer<Private> d;
};

}
}

#endif<|MERGE_RESOLUTION|>--- conflicted
+++ resolved
@@ -38,12 +38,9 @@
 
 class CompositorInterface;
 class DataDeviceManagerInterface;
-<<<<<<< HEAD
 class KWinOutputConnectorsInterface;
-=======
 class IdleInterface;
 class FakeInputInterface;
->>>>>>> 317cfff5
 class OutputInterface;
 class PlasmaShellInterface;
 class PlasmaWindowManagementInterface;
@@ -124,16 +121,13 @@
     SeatInterface *createSeat(QObject *parent = nullptr);
     SubCompositorInterface *createSubCompositor(QObject *parent = nullptr);
     DataDeviceManagerInterface *createDataDeviceManager(QObject *parent = nullptr);
-<<<<<<< HEAD
     KWinOutputConnectorsInterface *createKWinOutputConnectors(QObject *parent = nullptr);
-=======
     PlasmaShellInterface *createPlasmaShell(QObject *parent = nullptr);
     PlasmaWindowManagementInterface *createPlasmaWindowManagement(QObject *parent = nullptr);
     QtSurfaceExtensionInterface *createQtSurfaceExtension(QObject *parent = nullptr);
     IdleInterface *createIdle(QObject *parent = nullptr);
     FakeInputInterface *createFakeInput(QObject *parent = nullptr);
     ShadowManagerInterface *createShadowManager(QObject *parent = nullptr);
->>>>>>> 317cfff5
 
     /**
      * Gets the ClientConnection for the given @p client.
