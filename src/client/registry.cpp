--- conflicted
+++ resolved
@@ -179,11 +179,7 @@
         &Registry::plasmaVirtualDesktopManagementRemoved
     }},
     {Registry::Interface::PlasmaWindowManagement, {
-<<<<<<< HEAD
-        8,
-=======
         9,
->>>>>>> 64ce88d4
         QByteArrayLiteral("org_kde_plasma_window_management"),
         &org_kde_plasma_window_management_interface,
         &Registry::plasmaWindowManagementAnnounced,
