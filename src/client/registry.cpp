/********************************************************************
Copyright 2014  Martin Gräßlin <mgraesslin@kde.org>

This library is free software; you can redistribute it and/or
modify it under the terms of the GNU Lesser General Public
License as published by the Free Software Foundation; either
version 2.1 of the License, or (at your option) version 3, or any
later version accepted by the membership of KDE e.V. (or its
successor approved by the membership of KDE e.V.), which shall
act as a proxy defined in Section 6 of version 3 of the license.

This library is distributed in the hope that it will be useful,
but WITHOUT ANY WARRANTY; without even the implied warranty of
MERCHANTABILITY or FITNESS FOR A PARTICULAR PURPOSE.  See the GNU
Lesser General Public License for more details.

You should have received a copy of the GNU Lesser General Public
License along with this library.  If not, see <http://www.gnu.org/licenses/>.
*********************************************************************/
#include "registry.h"
#include "compositor.h"
#include "connection_thread.h"
#include "datadevicemanager.h"
#include "event_queue.h"
#include "fakeinput.h"
#include "fullscreen_shell.h"
#include "idle.h"
#include "logging_p.h"
#include "kwin_screen_management.h"
#include "output.h"
#include "plasmashell.h"
#include "plasmawindowmanagement.h"
#include "seat.h"
#include "shadow.h"
#include "shell.h"
#include "shm_pool.h"
#include "subcompositor.h"
#include "wayland_pointer_p.h"
// Qt
#include <QDebug>
// wayland
#include <wayland-client-protocol.h>
#include <wayland-fullscreen-shell-client-protocol.h>
#include <wayland-org_kde_kwin_screen_management-client-protocol.h>
#include <wayland-plasma-shell-client-protocol.h>
#include <wayland-plasma-window-management-client-protocol.h>
#include <wayland-idle-client-protocol.h>
#include <wayland-fake-input-client-protocol.h>
#include <wayland-shadow-client-protocol.h>

/*****
 * How to add another interface:
 * * define a new enum value in Registry::Interface
 * * define the bind<InterfaceName> method
 * * define the create<InterfaceName> method
 * * define the <interfaceName>Announced signal
 * * define the <interfaceName>Removed signal
 * * add a block to s_interfaces
 * * add the BIND macro for the new bind<InterfaceName>
 * * add the CREATE macro for the new create<InterfaceName>
 * * extend registry unit test to verify that it works
 ****/

namespace KWayland
{
namespace Client
{
struct SuppertedInterfaceData {
    quint32 maxVersion;
    QByteArray name;
    const wl_interface *interface;
    void (Registry::*announcedSignal)(quint32, quint32);
    void (Registry::*removedSignal)(quint32);
};
static const QMap<Registry::Interface, SuppertedInterfaceData> s_interfaces = {
    {Registry::Interface::Compositor, {
        3,
        QByteArrayLiteral("wl_compositor"),
        &wl_compositor_interface,
        &Registry::compositorAnnounced,
        &Registry::compositorRemoved
    }},
    {Registry::Interface::DataDeviceManager, {
        1,
        QByteArrayLiteral("wl_data_device_manager"),
        &wl_data_device_manager_interface,
        &Registry::dataDeviceManagerAnnounced,
        &Registry::dataDeviceManagerRemoved
    }},
    {Registry::Interface::Output, {
        2,
        QByteArrayLiteral("wl_output"),
        &wl_output_interface,
        &Registry::outputAnnounced,
        &Registry::outputRemoved
    }},
    {Registry::Interface::Shm, {
        1,
        QByteArrayLiteral("wl_shm"),
        &wl_shm_interface,
        &Registry::shmAnnounced,
        &Registry::shmRemoved
    }},
    {Registry::Interface::Seat, {
        3,
        QByteArrayLiteral("wl_seat"),
        &wl_seat_interface,
        &Registry::seatAnnounced,
        &Registry::seatRemoved
    }},
    {Registry::Interface::Shell, {
        1,
        QByteArrayLiteral("wl_shell"),
        &wl_shell_interface,
        &Registry::shellAnnounced,
        &Registry::shellRemoved
    }},
    {Registry::Interface::SubCompositor, {
        1,
        QByteArrayLiteral("wl_subcompositor"),
        &wl_subcompositor_interface,
        &Registry::subCompositorAnnounced,
        &Registry::subCompositorRemoved
    }},
    {Registry::Interface::PlasmaShell, {
        1,
        QByteArrayLiteral("org_kde_plasma_shell"),
        &org_kde_plasma_shell_interface,
        &Registry::plasmaShellAnnounced,
        &Registry::plasmaShellRemoved
    }},
    {Registry::Interface::PlasmaWindowManagement, {
        1,
        QByteArrayLiteral("org_kde_plasma_window_management"),
        &org_kde_plasma_window_management_interface,
        &Registry::plasmaWindowManagementAnnounced,
        &Registry::plasmaWindowManagementRemoved
    }},
    {Registry::Interface::Idle, {
        1,
        QByteArrayLiteral("org_kde_kwin_idle"),
        &org_kde_kwin_idle_interface,
        &Registry::idleAnnounced,
        &Registry::idleRemoved
    }},
    {Registry::Interface::FakeInput, {
        1,
        QByteArrayLiteral("org_kde_kwin_fake_input"),
        &org_kde_kwin_fake_input_interface,
        &Registry::fakeInputAnnounced,
        &Registry::fakeInputRemoved
    }},
    {Registry::Interface::Shadow, {
        1,
        QByteArrayLiteral("org_kde_kwin_shadow_manager"),
        &org_kde_kwin_shadow_manager_interface,
        &Registry::shadowAnnounced,
        &Registry::shadowRemoved
    }},
    {Registry::Interface::FullscreenShell, {
        1,
        QByteArrayLiteral("_wl_fullscreen_shell"),
        &_wl_fullscreen_shell_interface,
        &Registry::fullscreenShellAnnounced,
        &Registry::fullscreenShellRemoved
    }}
};

<<<<<<< HEAD
static const quint32 s_compositorMaxVersion = 3;
static const quint32 s_dataDeviceManagerMaxVersion = 1;
static const quint32 s_outputMaxVersion = 2;
static const quint32 s_shmMaxVersion = 1;
static const quint32 s_seatMaxVersion = 3;
static const quint32 s_shellMaxVersion = 1;
static const quint32 s_subcompositorMaxVersion = 1;
static const quint32 s_kwinMaxVersion = 1;
static const quint32 s_plasmaShellMaxVersion = 1;
static const quint32 s_plasmaWindowManagementMaxVersion = 1;
static const quint32 s_idleMaxVersion = 1;
static const quint32 s_fakeInputMaxVersion = 1;
static const quint32 s_shadowMaxVersion = 1;
=======
static quint32 maxVersion(const Registry::Interface &interface)
{
    auto it = s_interfaces.find(interface);
    if (it != s_interfaces.end()) {
        return it.value().maxVersion;
    }
    return 0;
}
>>>>>>> 42b77db5

class Registry::Private
{
public:
    Private(Registry *q);
    void setup();
    bool hasInterface(Interface interface) const;
    AnnouncedInterface interface(Interface interface) const;
    QVector<AnnouncedInterface> interfaces(Interface interface) const;
    template <typename T>
    T *bind(Interface interface, uint32_t name, uint32_t version) const;
    template <class T, typename WL>
    T *create(quint32 name, quint32 version, QObject *parent, WL *(Registry::*bindMethod)(uint32_t, uint32_t) const);

    WaylandPointer<wl_registry, wl_registry_destroy> registry;
    static const struct wl_callback_listener s_callbackListener;
    WaylandPointer<wl_callback, wl_callback_destroy> callback;
    EventQueue *queue = nullptr;

private:
    void handleAnnounce(uint32_t name, const char *interface, uint32_t version);
    void handleRemove(uint32_t name);
    void handleGlobalSync();
    static void globalAnnounce(void *data, struct wl_registry *registry, uint32_t name, const char *interface, uint32_t version);
    static void globalRemove(void *data, struct wl_registry *registry, uint32_t name);
    static void globalSync(void *data, struct wl_callback *callback, uint32_t serial);

    Registry *q;
    struct InterfaceData {
        Interface interface;
        uint32_t name;
        uint32_t version;
    };
    QList<InterfaceData> m_interfaces;
    static const struct wl_registry_listener s_registryListener;
};

Registry::Private::Private(Registry *q)
    : q(q)
{
}

void Registry::Private::setup()
{
    wl_registry_add_listener(registry, &s_registryListener, this);
    wl_callback_add_listener(callback, &s_callbackListener, this);
}

Registry::Registry(QObject *parent)
    : QObject(parent)
    , d(new Private(this))
{
}

Registry::~Registry()
{
    release();
}

void Registry::release()
{
    d->registry.release();
    d->callback.release();
}

void Registry::destroy()
{
    d->registry.destroy();
    d->callback.destroy();
}

void Registry::create(wl_display *display)
{
    Q_ASSERT(display);
    Q_ASSERT(!isValid());
    d->registry.setup(wl_display_get_registry(display));
    d->callback.setup(wl_display_sync(display));
    if (d->queue) {
        d->queue->addProxy(d->registry);
        d->queue->addProxy(d->callback);
    }
}

void Registry::create(ConnectionThread *connection)
{
    create(connection->display());
}

void Registry::setup()
{
    Q_ASSERT(isValid());
    d->setup();
}

void Registry::setEventQueue(EventQueue *queue)
{
    d->queue = queue;
    if (!queue) {
        return;
    }
    if (d->registry) {
        d->queue->addProxy(d->registry);
    }
    if (d->callback) {
        d->queue->addProxy(d->callback);
    }
}

EventQueue *Registry::eventQueue()
{
    return d->queue;
}

const struct wl_registry_listener Registry::Private::s_registryListener = {
    globalAnnounce,
    globalRemove
};

const struct wl_callback_listener Registry::Private::s_callbackListener = {
   globalSync
};

void Registry::Private::globalAnnounce(void *data, wl_registry *registry, uint32_t name, const char *interface, uint32_t version)
{
    auto r = reinterpret_cast<Registry::Private*>(data);
    Q_ASSERT(registry == r->registry);
    r->handleAnnounce(name, interface, version);
}

void Registry::Private::globalRemove(void *data, wl_registry *registry, uint32_t name)
{
    auto r = reinterpret_cast<Registry::Private*>(data);
    Q_ASSERT(registry == r->registry);
    r->handleRemove(name);
}

void Registry::Private::globalSync(void* data, wl_callback* callback, uint32_t serial)
{
    Q_UNUSED(serial)
    auto r = reinterpret_cast<Registry::Private*>(data);
    Q_ASSERT(r->callback == callback);
    r->handleGlobalSync();
    r->callback.destroy();
}

void Registry::Private::handleGlobalSync()
{
    emit q->interfacesAnnounced();
}

static Registry::Interface nameToInterface(const char *interface)
{
<<<<<<< HEAD
    if (strcmp(interface, "wl_compositor") == 0) {
        return Registry::Interface::Compositor;
    } else if (strcmp(interface, "org_kde_kwin_screen_management") == 0) {
        return Registry::Interface::KWinScreenManagement;
    } else if (strcmp(interface, "wl_shell") == 0) {
        return Registry::Interface::Shell;
    } else if (strcmp(interface, "wl_seat") == 0) {
        return Registry::Interface::Seat;
    } else if (strcmp(interface, "wl_shm") == 0) {
        return Registry::Interface::Shm;
    } else if (strcmp(interface, "wl_output") == 0) {
        return Registry::Interface::Output;
    } else if (strcmp(interface, "_wl_fullscreen_shell") == 0) {
        return Registry::Interface::FullscreenShell;
    } else if (strcmp(interface, "wl_subcompositor") == 0) {
        return Registry::Interface::SubCompositor;
    } else if (strcmp(interface, "wl_data_device_manager") == 0) {
        return Registry::Interface::DataDeviceManager;
    } else if (strcmp(interface, "org_kde_plasma_shell") == 0) {
        return Registry::Interface::PlasmaShell;
    } else if (strcmp(interface, "org_kde_plasma_window_management") == 0) {
        return Registry::Interface::PlasmaWindowManagement;
    } else if (strcmp(interface, "org_kde_kwin_idle") == 0) {
        return Registry::Interface::Idle;
    } else if (strcmp(interface, "org_kde_kwin_fake_input") == 0) {
        return Registry::Interface::FakeInput;
    } else if (strcmp(interface, "org_kde_kwin_shadow_manager") == 0) {
        return Registry::Interface::Shadow;
=======
    for (auto it = s_interfaces.begin(); it != s_interfaces.end(); ++it) {
        if (qstrcmp(interface, it.value().name) == 0) {
            return it.key();
        }
>>>>>>> 42b77db5
    }
    return Registry::Interface::Unknown;
}

void Registry::Private::handleAnnounce(uint32_t name, const char *interface, uint32_t version)
{
    Interface i = nameToInterface(interface);
    emit q->interfaceAnnounced(QByteArray(interface), name, version);
    if (i == Interface::Unknown) {
        qCDebug(KWAYLAND_CLIENT) << "Unknown interface announced: " << interface << "/" << name << "/" << version;
        return;
    }
    qCDebug(KWAYLAND_CLIENT) << "Wayland Interface: " << interface << "/" << name << "/" << version;
    m_interfaces.append({i, name, version});
<<<<<<< HEAD
    switch (i) {
    case Interface::Compositor:
        emit q->compositorAnnounced(name, version);
        break;
    case Interface::Shell:
        emit q->shellAnnounced(name, version);
        break;
    case Interface::Output:
        emit q->outputAnnounced(name, version);
        break;
    case Interface::Seat:
        emit q->seatAnnounced(name, version);
        break;
    case Interface::Shm:
        emit q->shmAnnounced(name, version);
        break;
    case Interface::FullscreenShell:
        emit q->fullscreenShellAnnounced(name, version);
        break;
    case Interface::SubCompositor:
        emit q->subCompositorAnnounced(name, version);
        break;
    case Interface::DataDeviceManager:
        emit q->dataDeviceManagerAnnounced(name, version);
        break;
    case Interface::KWinScreenManagement:
        emit q->kwinScreenManagementAnnounced(name, version);
    case Interface::PlasmaShell:
        emit q->plasmaShellAnnounced(name, version);
        break;
    case Interface::PlasmaWindowManagement:
        emit q->plasmaWindowManagementAnnounced(name, version);
        break;
    case Interface::Idle:
        emit q->idleAnnounced(name, version);
        break;
    case Interface::FakeInput:
        emit q->fakeInputAnnounced(name, version);
        break;
    case Interface::Shadow:
        emit q->shadowAnnounced(name, version);
        break;
    case Interface::Unknown:
    default:
        // nothing
        break;
=======
    auto it = s_interfaces.constFind(i);
    if (it != s_interfaces.end()) {
        emit (q->*it.value().announcedSignal)(name, version);
>>>>>>> 42b77db5
    }
}

void Registry::Private::handleRemove(uint32_t name)
{
    auto it = std::find_if(m_interfaces.begin(), m_interfaces.end(),
        [name](const InterfaceData &data) {
            return data.name == name;
        }
    );
    if (it != m_interfaces.end()) {
        InterfaceData data = *(it);
        m_interfaces.erase(it);
        auto sit = s_interfaces.find(data.interface);
        if (sit != s_interfaces.end()) {
            emit (q->*sit.value().removedSignal)(data.name);
        }
    }
    emit q->interfaceRemoved(name);
}

bool Registry::Private::hasInterface(Registry::Interface interface) const
{
    auto it = std::find_if(m_interfaces.begin(), m_interfaces.end(),
        [interface](const InterfaceData &data) {
            return data.interface == interface;
        }
    );
    return it != m_interfaces.end();
}

QVector<Registry::AnnouncedInterface> Registry::Private::interfaces(Interface interface) const
{
<<<<<<< HEAD
    return d->bind<wl_seat>(Interface::Seat, name, qMin(s_seatMaxVersion, version));
}

wl_shell *Registry::bindShell(uint32_t name, uint32_t version) const
{
    return d->bind<wl_shell>(Interface::Shell, name, qMin(s_shellMaxVersion, version));
}

wl_shm *Registry::bindShm(uint32_t name, uint32_t version) const
{
    return d->bind<wl_shm>(Interface::Shm, name, qMin(s_shmMaxVersion, version));
}

org_kde_kwin_screen_management *Registry::bindKWinScreenManagement(uint32_t name, uint32_t version) const
{
    return d->bind<org_kde_kwin_screen_management>(Interface::KWinScreenManagement, name, qMin(s_shmMaxVersion, version));
}

wl_subcompositor *Registry::bindSubCompositor(uint32_t name, uint32_t version) const
{
    return d->bind<wl_subcompositor>(Interface::SubCompositor, name, qMin(s_subcompositorMaxVersion, version));
}

_wl_fullscreen_shell *Registry::bindFullscreenShell(uint32_t name, uint32_t version) const
{
    return d->bind<_wl_fullscreen_shell>(Interface::FullscreenShell, name, version);
}

wl_data_device_manager *Registry::bindDataDeviceManager(uint32_t name, uint32_t version) const
{
    return d->bind<wl_data_device_manager>(Interface::DataDeviceManager, name, qMin(s_dataDeviceManagerMaxVersion, version));
}

org_kde_plasma_shell* Registry::bindPlasmaShell(uint32_t name, uint32_t version) const
{
    return d->bind<org_kde_plasma_shell>(Interface::PlasmaShell, name, qMin(s_plasmaShellMaxVersion, version));
}

org_kde_plasma_window_management *Registry::bindPlasmaWindowManagement(uint32_t name, uint32_t version) const
{
    return d->bind<org_kde_plasma_window_management>(Interface::PlasmaWindowManagement, name, qMin(s_plasmaWindowManagementMaxVersion, version));
}

org_kde_kwin_idle *Registry::bindIdle(uint32_t name, uint32_t version) const
{
    return d->bind<org_kde_kwin_idle>(Interface::Idle, name, qMin(s_idleMaxVersion, version));
}

org_kde_kwin_fake_input *Registry::bindFakeInput(uint32_t name, uint32_t version) const
{
    return d->bind<org_kde_kwin_fake_input>(Interface::FakeInput, name, qMin(s_fakeInputMaxVersion, version));
}

org_kde_kwin_shadow_manager *Registry::bindShadowManager(uint32_t name, uint32_t version) const
{
    return d->bind<org_kde_kwin_shadow_manager>(Interface::Shadow, name, qMin(s_shadowMaxVersion, version));
=======
    QVector<Registry::AnnouncedInterface> retVal;
    for (auto it = m_interfaces.constBegin(); it != m_interfaces.constEnd(); ++it) {
        const auto &data = *it;
        if (data.interface == interface) {
            retVal << AnnouncedInterface{data.name, data.version};
        }
    }
    return retVal;
>>>>>>> 42b77db5
}

Registry::AnnouncedInterface Registry::Private::interface(Interface interface) const
{
    const auto all = interfaces(interface);
    if (!all.isEmpty()) {
        return all.last();
    }
    return AnnouncedInterface{0, 0};
}

bool Registry::hasInterface(Registry::Interface interface) const
{
    return d->hasInterface(interface);
}

QVector<Registry::AnnouncedInterface> Registry::interfaces(Interface interface) const
{
    return d->interfaces(interface);
}

Registry::AnnouncedInterface Registry::interface(Interface interface) const
{
    return d->interface(interface);
}

#define BIND2(__NAME__, __INAME__, __WL__) \
__WL__ *Registry::bind##__NAME__(uint32_t name, uint32_t version) const \
{ \
    return d->bind<__WL__>(Interface::__INAME__, name, qMin(maxVersion(Interface::__INAME__), version)); \
}

#define BIND(__NAME__, __WL__) BIND2(__NAME__, __NAME__, __WL__)

BIND(Compositor, wl_compositor)
BIND(Output, wl_output)
BIND(Seat, wl_seat)
BIND(Shell, wl_shell)
BIND(Shm, wl_shm)
BIND(SubCompositor, wl_subcompositor)
BIND(FullscreenShell, _wl_fullscreen_shell)
BIND(DataDeviceManager, wl_data_device_manager)
BIND(PlasmaShell, org_kde_plasma_shell)
BIND(PlasmaWindowManagement, org_kde_plasma_window_management)
BIND(Idle, org_kde_kwin_idle)
BIND(FakeInput, org_kde_kwin_fake_input)
BIND2(ShadowManager, Shadow, org_kde_kwin_shadow_manager)

#undef BIND
#undef BIND2

<<<<<<< HEAD
KWinScreenManagement* Registry::createKWinScreenManagement(quint32 name, quint32 version, QObject* parent)
{
    auto k = new KWinScreenManagement(parent);
    //k->setEventQueue(d->queue);
    k->setup(bindKWinScreenManagement(name, version));
    return k;
}

PlasmaShell *Registry::createPlasmaShell(quint32 name, quint32 version, QObject *parent)
=======
template <class T, typename WL>
T *Registry::Private::create(quint32 name, quint32 version, QObject *parent, WL *(Registry::*bindMethod)(uint32_t, uint32_t) const)
>>>>>>> 42b77db5
{
    T *t = new T(parent);
    t->setEventQueue(queue);
    t->setup((q->*bindMethod)(name, version));
    return t;
}

#define CREATE2(__NAME__, __BINDNAME__) \
__NAME__ *Registry::create##__NAME__(quint32 name, quint32 version, QObject *parent) \
{ \
    return d->create<__NAME__>(name, version, parent, &Registry::bind##__BINDNAME__); \
}

#define CREATE(__NAME__) CREATE2(__NAME__, __NAME__)

CREATE(Compositor)
CREATE(Seat)
CREATE(Shell)
CREATE(SubCompositor)
CREATE(FullscreenShell)
CREATE(Output)
CREATE(DataDeviceManager)
CREATE(PlasmaShell)
CREATE(PlasmaWindowManagement)
CREATE(Idle)
CREATE(FakeInput)
CREATE(ShadowManager)
CREATE2(ShmPool, Shm)

#undef CREATE
#undef CREATE2

static const wl_interface *wlInterface(Registry::Interface interface)
{
<<<<<<< HEAD
    switch (interface) {
    case Registry::Interface::Compositor:
        return &wl_compositor_interface;
    case Registry::Interface::Output:
        return &wl_output_interface;
    case Registry::Interface::Seat:
        return &wl_seat_interface;
    case Registry::Interface::Shell:
        return &wl_shell_interface;
    case Registry::Interface::Shm:
        return &wl_shm_interface;
    case Registry::Interface::FullscreenShell:
        return &_wl_fullscreen_shell_interface;
    case Registry::Interface::SubCompositor:
        return &wl_subcompositor_interface;
    case Registry::Interface::DataDeviceManager:
        return &wl_data_device_manager_interface;
    case Registry::Interface::KWinScreenManagement:
        return &org_kde_kwin_screen_management_interface;
    case Registry::Interface::PlasmaShell:
        return &org_kde_plasma_shell_interface;
    case Registry::Interface::PlasmaWindowManagement:
        return &org_kde_plasma_window_management_interface;
    case Registry::Interface::Idle:
        return &org_kde_kwin_idle_interface;
    case Registry::Interface::FakeInput:
        return &org_kde_kwin_fake_input_interface;
    case Registry::Interface::Shadow:
        return &org_kde_kwin_shadow_manager_interface;
    case Registry::Interface::Unknown:
    default:
        return nullptr;
=======
    auto it = s_interfaces.find(interface);
    if (it != s_interfaces.end()) {
        return it.value().interface;
>>>>>>> 42b77db5
    }
    return nullptr;
}

template <typename T>
T *Registry::Private::bind(Registry::Interface interface, uint32_t name, uint32_t version) const
{
    auto it = std::find_if(m_interfaces.begin(), m_interfaces.end(), [=](const InterfaceData &data) {
        return data.interface == interface && data.name == name && data.version >= version;
    });
    if (it == m_interfaces.end()) {
        qCDebug(KWAYLAND_CLIENT) << "Don't have interface " << int(interface) << "with name " << name << "and minimum version" << version;
        return nullptr;
    }
    auto t = reinterpret_cast<T*>(wl_registry_bind(registry, name, wlInterface(interface), version));
    if (queue) {
        queue->addProxy(t);
    }
    return t;
}

bool Registry::isValid() const
{
    return d->registry.isValid();
}

wl_registry *Registry::registry()
{
    return d->registry;
}

Registry::operator wl_registry*() const
{
    return d->registry;
}

Registry::operator wl_registry*()
{
    return d->registry;
}

}
}<|MERGE_RESOLUTION|>--- conflicted
+++ resolved
@@ -166,21 +166,6 @@
     }}
 };
 
-<<<<<<< HEAD
-static const quint32 s_compositorMaxVersion = 3;
-static const quint32 s_dataDeviceManagerMaxVersion = 1;
-static const quint32 s_outputMaxVersion = 2;
-static const quint32 s_shmMaxVersion = 1;
-static const quint32 s_seatMaxVersion = 3;
-static const quint32 s_shellMaxVersion = 1;
-static const quint32 s_subcompositorMaxVersion = 1;
-static const quint32 s_kwinMaxVersion = 1;
-static const quint32 s_plasmaShellMaxVersion = 1;
-static const quint32 s_plasmaWindowManagementMaxVersion = 1;
-static const quint32 s_idleMaxVersion = 1;
-static const quint32 s_fakeInputMaxVersion = 1;
-static const quint32 s_shadowMaxVersion = 1;
-=======
 static quint32 maxVersion(const Registry::Interface &interface)
 {
     auto it = s_interfaces.find(interface);
@@ -189,7 +174,6 @@
     }
     return 0;
 }
->>>>>>> 42b77db5
 
 class Registry::Private
 {
@@ -342,41 +326,10 @@
 
 static Registry::Interface nameToInterface(const char *interface)
 {
-<<<<<<< HEAD
-    if (strcmp(interface, "wl_compositor") == 0) {
-        return Registry::Interface::Compositor;
-    } else if (strcmp(interface, "org_kde_kwin_screen_management") == 0) {
-        return Registry::Interface::KWinScreenManagement;
-    } else if (strcmp(interface, "wl_shell") == 0) {
-        return Registry::Interface::Shell;
-    } else if (strcmp(interface, "wl_seat") == 0) {
-        return Registry::Interface::Seat;
-    } else if (strcmp(interface, "wl_shm") == 0) {
-        return Registry::Interface::Shm;
-    } else if (strcmp(interface, "wl_output") == 0) {
-        return Registry::Interface::Output;
-    } else if (strcmp(interface, "_wl_fullscreen_shell") == 0) {
-        return Registry::Interface::FullscreenShell;
-    } else if (strcmp(interface, "wl_subcompositor") == 0) {
-        return Registry::Interface::SubCompositor;
-    } else if (strcmp(interface, "wl_data_device_manager") == 0) {
-        return Registry::Interface::DataDeviceManager;
-    } else if (strcmp(interface, "org_kde_plasma_shell") == 0) {
-        return Registry::Interface::PlasmaShell;
-    } else if (strcmp(interface, "org_kde_plasma_window_management") == 0) {
-        return Registry::Interface::PlasmaWindowManagement;
-    } else if (strcmp(interface, "org_kde_kwin_idle") == 0) {
-        return Registry::Interface::Idle;
-    } else if (strcmp(interface, "org_kde_kwin_fake_input") == 0) {
-        return Registry::Interface::FakeInput;
-    } else if (strcmp(interface, "org_kde_kwin_shadow_manager") == 0) {
-        return Registry::Interface::Shadow;
-=======
     for (auto it = s_interfaces.begin(); it != s_interfaces.end(); ++it) {
         if (qstrcmp(interface, it.value().name) == 0) {
             return it.key();
         }
->>>>>>> 42b77db5
     }
     return Registry::Interface::Unknown;
 }
@@ -391,58 +344,9 @@
     }
     qCDebug(KWAYLAND_CLIENT) << "Wayland Interface: " << interface << "/" << name << "/" << version;
     m_interfaces.append({i, name, version});
-<<<<<<< HEAD
-    switch (i) {
-    case Interface::Compositor:
-        emit q->compositorAnnounced(name, version);
-        break;
-    case Interface::Shell:
-        emit q->shellAnnounced(name, version);
-        break;
-    case Interface::Output:
-        emit q->outputAnnounced(name, version);
-        break;
-    case Interface::Seat:
-        emit q->seatAnnounced(name, version);
-        break;
-    case Interface::Shm:
-        emit q->shmAnnounced(name, version);
-        break;
-    case Interface::FullscreenShell:
-        emit q->fullscreenShellAnnounced(name, version);
-        break;
-    case Interface::SubCompositor:
-        emit q->subCompositorAnnounced(name, version);
-        break;
-    case Interface::DataDeviceManager:
-        emit q->dataDeviceManagerAnnounced(name, version);
-        break;
-    case Interface::KWinScreenManagement:
-        emit q->kwinScreenManagementAnnounced(name, version);
-    case Interface::PlasmaShell:
-        emit q->plasmaShellAnnounced(name, version);
-        break;
-    case Interface::PlasmaWindowManagement:
-        emit q->plasmaWindowManagementAnnounced(name, version);
-        break;
-    case Interface::Idle:
-        emit q->idleAnnounced(name, version);
-        break;
-    case Interface::FakeInput:
-        emit q->fakeInputAnnounced(name, version);
-        break;
-    case Interface::Shadow:
-        emit q->shadowAnnounced(name, version);
-        break;
-    case Interface::Unknown:
-    default:
-        // nothing
-        break;
-=======
     auto it = s_interfaces.constFind(i);
     if (it != s_interfaces.end()) {
         emit (q->*it.value().announcedSignal)(name, version);
->>>>>>> 42b77db5
     }
 }
 
@@ -476,64 +380,6 @@
 
 QVector<Registry::AnnouncedInterface> Registry::Private::interfaces(Interface interface) const
 {
-<<<<<<< HEAD
-    return d->bind<wl_seat>(Interface::Seat, name, qMin(s_seatMaxVersion, version));
-}
-
-wl_shell *Registry::bindShell(uint32_t name, uint32_t version) const
-{
-    return d->bind<wl_shell>(Interface::Shell, name, qMin(s_shellMaxVersion, version));
-}
-
-wl_shm *Registry::bindShm(uint32_t name, uint32_t version) const
-{
-    return d->bind<wl_shm>(Interface::Shm, name, qMin(s_shmMaxVersion, version));
-}
-
-org_kde_kwin_screen_management *Registry::bindKWinScreenManagement(uint32_t name, uint32_t version) const
-{
-    return d->bind<org_kde_kwin_screen_management>(Interface::KWinScreenManagement, name, qMin(s_shmMaxVersion, version));
-}
-
-wl_subcompositor *Registry::bindSubCompositor(uint32_t name, uint32_t version) const
-{
-    return d->bind<wl_subcompositor>(Interface::SubCompositor, name, qMin(s_subcompositorMaxVersion, version));
-}
-
-_wl_fullscreen_shell *Registry::bindFullscreenShell(uint32_t name, uint32_t version) const
-{
-    return d->bind<_wl_fullscreen_shell>(Interface::FullscreenShell, name, version);
-}
-
-wl_data_device_manager *Registry::bindDataDeviceManager(uint32_t name, uint32_t version) const
-{
-    return d->bind<wl_data_device_manager>(Interface::DataDeviceManager, name, qMin(s_dataDeviceManagerMaxVersion, version));
-}
-
-org_kde_plasma_shell* Registry::bindPlasmaShell(uint32_t name, uint32_t version) const
-{
-    return d->bind<org_kde_plasma_shell>(Interface::PlasmaShell, name, qMin(s_plasmaShellMaxVersion, version));
-}
-
-org_kde_plasma_window_management *Registry::bindPlasmaWindowManagement(uint32_t name, uint32_t version) const
-{
-    return d->bind<org_kde_plasma_window_management>(Interface::PlasmaWindowManagement, name, qMin(s_plasmaWindowManagementMaxVersion, version));
-}
-
-org_kde_kwin_idle *Registry::bindIdle(uint32_t name, uint32_t version) const
-{
-    return d->bind<org_kde_kwin_idle>(Interface::Idle, name, qMin(s_idleMaxVersion, version));
-}
-
-org_kde_kwin_fake_input *Registry::bindFakeInput(uint32_t name, uint32_t version) const
-{
-    return d->bind<org_kde_kwin_fake_input>(Interface::FakeInput, name, qMin(s_fakeInputMaxVersion, version));
-}
-
-org_kde_kwin_shadow_manager *Registry::bindShadowManager(uint32_t name, uint32_t version) const
-{
-    return d->bind<org_kde_kwin_shadow_manager>(Interface::Shadow, name, qMin(s_shadowMaxVersion, version));
-=======
     QVector<Registry::AnnouncedInterface> retVal;
     for (auto it = m_interfaces.constBegin(); it != m_interfaces.constEnd(); ++it) {
         const auto &data = *it;
@@ -542,7 +388,6 @@
         }
     }
     return retVal;
->>>>>>> 42b77db5
 }
 
 Registry::AnnouncedInterface Registry::Private::interface(Interface interface) const
@@ -594,20 +439,8 @@
 #undef BIND
 #undef BIND2
 
-<<<<<<< HEAD
-KWinScreenManagement* Registry::createKWinScreenManagement(quint32 name, quint32 version, QObject* parent)
-{
-    auto k = new KWinScreenManagement(parent);
-    //k->setEventQueue(d->queue);
-    k->setup(bindKWinScreenManagement(name, version));
-    return k;
-}
-
-PlasmaShell *Registry::createPlasmaShell(quint32 name, quint32 version, QObject *parent)
-=======
 template <class T, typename WL>
 T *Registry::Private::create(quint32 name, quint32 version, QObject *parent, WL *(Registry::*bindMethod)(uint32_t, uint32_t) const)
->>>>>>> 42b77db5
 {
     T *t = new T(parent);
     t->setEventQueue(queue);
@@ -642,44 +475,9 @@
 
 static const wl_interface *wlInterface(Registry::Interface interface)
 {
-<<<<<<< HEAD
-    switch (interface) {
-    case Registry::Interface::Compositor:
-        return &wl_compositor_interface;
-    case Registry::Interface::Output:
-        return &wl_output_interface;
-    case Registry::Interface::Seat:
-        return &wl_seat_interface;
-    case Registry::Interface::Shell:
-        return &wl_shell_interface;
-    case Registry::Interface::Shm:
-        return &wl_shm_interface;
-    case Registry::Interface::FullscreenShell:
-        return &_wl_fullscreen_shell_interface;
-    case Registry::Interface::SubCompositor:
-        return &wl_subcompositor_interface;
-    case Registry::Interface::DataDeviceManager:
-        return &wl_data_device_manager_interface;
-    case Registry::Interface::KWinScreenManagement:
-        return &org_kde_kwin_screen_management_interface;
-    case Registry::Interface::PlasmaShell:
-        return &org_kde_plasma_shell_interface;
-    case Registry::Interface::PlasmaWindowManagement:
-        return &org_kde_plasma_window_management_interface;
-    case Registry::Interface::Idle:
-        return &org_kde_kwin_idle_interface;
-    case Registry::Interface::FakeInput:
-        return &org_kde_kwin_fake_input_interface;
-    case Registry::Interface::Shadow:
-        return &org_kde_kwin_shadow_manager_interface;
-    case Registry::Interface::Unknown:
-    default:
-        return nullptr;
-=======
     auto it = s_interfaces.find(interface);
     if (it != s_interfaces.end()) {
         return it.value().interface;
->>>>>>> 42b77db5
     }
     return nullptr;
 }
