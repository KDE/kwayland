--- conflicted
+++ resolved
@@ -177,11 +177,8 @@
         AppMenu, ///Refers to org_kde_kwin_appmenu @since 5.42
         ServerSideDecorationPalette, ///Refers to org_kde_kwin_server_decoration_palette_manager @since 5.42
         RemoteAccessManager, ///< Refers to org_kde_kwin_remote_access_manager interface, @since 5.45
-<<<<<<< HEAD
-        PlasmaVirtualDesktopManagement, ///< Refers to org_kde_plasma_virtual_desktop_management interface @since 5.46
-=======
+        PlasmaVirtualDesktopManagement, ///< Refers to org_kde_plasma_virtual_desktop_management interface @since 5.47
         XdgOutputUnstableV1, ///refers to zxdg_output_v1, @since 5.47
->>>>>>> 64ce88d4
     };
     explicit Registry(QObject *parent = nullptr);
     virtual ~Registry();
