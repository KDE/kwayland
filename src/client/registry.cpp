--- conflicted
+++ resolved
@@ -285,7 +285,6 @@
         &Registry::pointerConstraintsUnstableV1Announced,
         &Registry::pointerConstraintsUnstableV1Removed
     }},
-<<<<<<< HEAD
     {Registry::Interface::XdgExporterUnstableV2, {
         1,
         QByteArrayLiteral("zxdg_exporter_v2"),
@@ -299,14 +298,13 @@
         &zxdg_importer_v2_interface,
         &Registry::importerUnstableV2Announced,
         &Registry::importerUnstableV2Removed
-=======
+    }},
     {Registry::Interface::XdgShellUnstableV6, {
         1,
         QByteArrayLiteral("zxdg_shell_v6"),
         &zxdg_shell_v6_interface,
         &Registry::xdgShellUnstableV6Announced,
         &Registry::xdgShellUnstableV6Removed
->>>>>>> a4e03fca
     }}
 };
 
