--- conflicted
+++ resolved
@@ -35,15 +35,12 @@
 struct wl_shm;
 struct wl_subcompositor;
 struct _wl_fullscreen_shell;
-<<<<<<< HEAD
 struct org_kde_kwin_output_connectors;
-=======
 struct org_kde_kwin_fake_input;
 struct org_kde_kwin_idle;
 struct org_kde_kwin_shadow_manager;
 struct org_kde_plasma_shell;
 struct org_kde_plasma_window_management;
->>>>>>> 317cfff5
 
 namespace KWayland
 {
@@ -56,11 +53,8 @@
 class EventQueue;
 class FakeInput;
 class FullscreenShell;
-<<<<<<< HEAD
 class KWinOutputConnectors;
-=======
 class Idle;
->>>>>>> 317cfff5
 class Output;
 class PlasmaShell;
 class PlasmaWindowManagement;
@@ -114,15 +108,12 @@
         FullscreenShell, ///< Refers to the _wl_fullscreen_shell interface
         SubCompositor, ///< Refers to the wl_subcompositor interface;
         DataDeviceManager, ///< Refers to the wl_data_device_manager interface
-<<<<<<< HEAD
-        KWinOutputConnectors ///< Refers to the wl_data_device_manager interface
-=======
+        KWinOutputConnectors, ///< Refers to the wl_data_device_manager interface
         PlasmaShell, ///< Refers to org_kde_plasma_shell interface
         PlasmaWindowManagement, ///< Refers to org_kde_plasma_window_management interface
         Idle, ///< Refers to org_kde_kwin_idle_interface interface
         FakeInput, ///< Refers to org_kde_kwin_fake_input interface
         Shadow /// Refers to org_kde_kwin_shadow_manager interface
->>>>>>> 317cfff5
     };
     explicit Registry(QObject *parent = nullptr);
     virtual ~Registry();
@@ -439,15 +430,12 @@
      **/
     void fullscreenShellAnnounced(quint32 name, quint32 version);
     void dataDeviceManagerAnnounced(quint32 name, quint32 version);
-<<<<<<< HEAD
     void kwinOutputConnectorsAnnounced(quint32 name, quint32 version);
-=======
     void plasmaShellAnnounced(quint32 name, quint32 version);
     void plasmaWindowManagementAnnounced(quint32 name, quint32 version);
     void idleAnnounced(quint32 name, quint32 version);
     void fakeInputAnnounced(quint32 name, quint32 version);
     void shadowAnnounced(quint32 name, quint32 version);
->>>>>>> 317cfff5
     /**
      * Emitted whenever a wl_compositor interface gets removed.
      * @param name The name for the removed interface
@@ -484,15 +472,12 @@
      **/
     void fullscreenShellRemoved(quint32 name);
     void dataDeviceManagerRemoved(quint32 name);
-<<<<<<< HEAD
     void kwinOutputConnectorsRemoved(quint32 name, quint32 version);
-=======
     void plasmaShellRemoved(quint32 name);
     void plasmaWindowManagementRemoved(quint32 name);
     void idleRemoved(quint32 name);
     void fakeInputRemoved(quint32 name);
     void shadowRemoved(quint32 name);
->>>>>>> 317cfff5
     /**
      * Generic announced signal which gets emitted whenever an interface gets
      * announced.
