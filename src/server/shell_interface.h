--- conflicted
+++ resolved
@@ -272,8 +272,6 @@
      * @since 5.5
      **/
     void acceptsKeyboardFocusChanged();
-<<<<<<< HEAD
-=======
     /**
      * The surface requested a window move.
      *
@@ -291,7 +289,6 @@
      * @since 5.5
      **/
     void resizeRequested(KWayland::Server::SeatInterface *seat, quint32 serial, Qt::Edges edges);
->>>>>>> 41caa6ba
 
 private:
     friend class ShellInterface;
