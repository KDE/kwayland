--- conflicted
+++ resolved
@@ -50,12 +50,9 @@
     textinput_v2.cpp
     xdgshell.cpp
     xdgshell_v5.cpp
-<<<<<<< HEAD
     xdgforeign_v2.cpp
     xdgforeign.cpp
-=======
     xdgshell_v6.cpp
->>>>>>> a4e03fca
 )
 
 ecm_add_wayland_client_protocol(CLIENT_LIB_SRCS
